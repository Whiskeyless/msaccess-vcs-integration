--- conflicted
+++ resolved
@@ -2,11 +2,7 @@
   "Info": {
     "Class": "clsDbNavPaneGroup",
     "Description": "Navigation Pane Custom Groups",
-<<<<<<< HEAD
-    "VCS Version": "3.1.13"
-=======
     "VCS Version": "3.1.14"
->>>>>>> 2a063321
   },
   "Items": {
     "Groups": [
