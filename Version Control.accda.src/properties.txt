Connect??12
Transactions?True?1
Updatable?True?1
CollatingOrder?1033?3
QueryTimeout?60?3
Version?12.0?12
RecordsAffected?0?4
ReplicaID??15
DesignMasterID??15
Connection??0
ANSI Query Mode?0?4
Themed Form Controls?1?4
Use Microsoft Access 2007 compatible cache?0?4
Clear Cache on Close?0?4
Never Cache?0?4
AccessVersion?09.50?10
NavPane Category?0?4
Show Navigation Pane Search Bar?1?4
UseMDIMode?0?2
ShowDocumentTabs?True?1
Picture Property Storage Format?1?4
WebDesignMode?0?2
CheckTruncatedNumFields?1?4
ProjVer?141?3
HasOfflineLists?70?3
StartUpShowDBWindow?True?1
StartUpShowStatusBar?True?1
AllowShortcutMenus?True?1
AllowFullMenus?True?1
AllowBuiltInToolbars?True?1
AllowToolbarChanges?True?1
AllowSpecialKeys?True?1
UseAppIconForFrmRpt?False?1
AllowDatasheetSchema?True?1
Show Values in Indexed?1?4
Show Values in Non-Indexed?1?4
Show Values in Remote?0?4
Auto Compact?0?4
Row Limit?10000?4
<<<<<<< HEAD
ANSI Query Mode?0?4
Picture Property Storage Format?0?4
=======
>>>>>>> dc50a87e
NavPane Closed?0?4
NavPane Width?215?4
NavPane View By?0?4
NavPane Sort By?1?4
Build?606?4
<<<<<<< HEAD
ProjVer?119?3
Show Navigation Pane Search Bar?0?4
AppVersion?2.0.0.29?10
ClickOnce Deployment?False?10
Last VCS Version?1.2.0.28?10
WebDesignMode?0?2
Theme Resource Name?Office Theme?10
DesignWithData?True?1
Show Values Limit?1000?4
Themed Form Controls?1?4
AppTitle?Version Control System?10
=======
AppVersion?1.2.0.19?10
ClickOnce Deployment?False?10
Last VCS Version?1.2.0.19?10
Theme Resource Name?Office Theme?10
>>>>>>> dc50a87e
<|MERGE_RESOLUTION|>--- conflicted
+++ resolved
@@ -37,31 +37,16 @@
 Show Values in Remote?0?4
 Auto Compact?0?4
 Row Limit?10000?4
-<<<<<<< HEAD
-ANSI Query Mode?0?4
-Picture Property Storage Format?0?4
-=======
->>>>>>> dc50a87e
 NavPane Closed?0?4
 NavPane Width?215?4
 NavPane View By?0?4
 NavPane Sort By?1?4
 Build?606?4
-<<<<<<< HEAD
-ProjVer?119?3
-Show Navigation Pane Search Bar?0?4
-AppVersion?2.0.0.29?10
+AppVersion?1.2.0.19?10
 ClickOnce Deployment?False?10
-Last VCS Version?1.2.0.28?10
-WebDesignMode?0?2
+Last VCS Version?1.2.0.19?10
 Theme Resource Name?Office Theme?10
 DesignWithData?True?1
 Show Values Limit?1000?4
 Themed Form Controls?1?4
-AppTitle?Version Control System?10
-=======
-AppVersion?1.2.0.19?10
-ClickOnce Deployment?False?10
-Last VCS Version?1.2.0.19?10
-Theme Resource Name?Office Theme?10
->>>>>>> dc50a87e
+AppTitle?Version Control System?10