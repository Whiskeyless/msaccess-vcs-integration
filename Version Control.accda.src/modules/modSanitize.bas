--- conflicted
+++ resolved
@@ -370,18 +370,8 @@
                 Case Else
                     ' Most controls automatically use theme indexes
                     ' unless otherwise specified.
-<<<<<<< HEAD
-'******************************************************************************
-'                    ' NOTE: This may be more aggressive than we need.
-'                    ' Do more testing to see if this is required.
-'                    strKey = varBase(intCnt) & "Color"
-'                    If dBlock.Exists(strKey) Then
-'                        ' Skip the dynamic color line
-'                        SkipLine dBlock(strKey)
-'                    End If
-'******************************************************************************
-=======
-                    ' As discussed in #183, this is tempermental on some controls.
+                    ' As discussed in #183, this can be affected by incomplete
+                    ' component definition blocks.
                     If Options.SanitizeColors = escAdvanced Then
                         strKey = varBase(intCnt) & "Color"
                         If dBlock.Exists(strKey) Then
@@ -389,7 +379,6 @@
                             SkipLine dBlock(strKey)
                         End If
                     End If
->>>>>>> c0781c98
             End Select
         End If
     Next intCnt
