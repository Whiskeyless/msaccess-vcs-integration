'---------------------------------------------------------------------------------------
' Module    : modInstall
' Author    : Adam Waller
' Date      : 2/4/2021
' Purpose   : This module contains the logic for installing/updating/removing/deploying
'           : the add-in.
'---------------------------------------------------------------------------------------

Option Compare Database
Option Explicit
Option Private Module

Private Enum eHive
    ehHKLM
    ehHKCU
End Enum

' Used to determine if Access is running as administrator. (Required for installing the add-in)
Private Declare PtrSafe Function IsUserAnAdmin Lib "shell32" () As Long

' Used to relaunch Access as an administrator to install the addin.
Private Declare PtrSafe Function ShellExecute Lib "shell32.dll" Alias "ShellExecuteA" ( _
    ByVal hwnd As LongPtr, _
    ByVal lpOperation As String, _
    ByVal lpFile As String, _
    ByVal lpParameters As String, _
    ByVal lpDirectory As String, _
    ByVal nShowCmd As Long) As LongPtr

Private Const SW_SHOWNORMAL = 1

' Used to add a trusted location for the add-in path (when necessary)
Private Const mcstrTrustedLocationName = "MSAccessVCS Version Control"


'---------------------------------------------------------------------------------------
' Procedure : AutoRun
' Author    : Adam Waller
' Date      : 4/15/2020
' Purpose   : This code runs when the add-in file is opened directly. It provides the
'           : user an easy way to update the add-in on their system.
'---------------------------------------------------------------------------------------
'
Public Function AutoRun() As Boolean

    ' See if the we are opening the file from the installed location.
    If CodeProject.FullName = GetAddinFileName Then
    
        ' Opening the file from add-in location, which would normally be unusual unless we are trying to remove
        ' legacy registry entries, or to trust the file after install.
        If IsUserAnAdmin = 1 Then RemoveLegacyInstall
        
        ' Adding a message box to here to autoclose the addin once the prompt is cleared.
        ' This handles the last step of the install for users that just installed the file.
        ' Since no code will run until the "Trust Document/Enable" is completed, this allows for the trust
        ' process to complete then close itself (if desired).
        
        ' For users that need to open the add-in file to trust it, show the confirmation
        ' message that the add-in has been installed successfully.
        MsgBox2 "Installation Complete!", _
            "You did it! Add-in version " & AppVersion & " is now installed.", _
            "Please reopen any instances of Microsoft Access before using the add-in." & vbCrLf & _
            "This instance of Microsoft Access will now close.", vbInformation
        DoCmd.Quit

    Else
        ' Could be running it from another location, such as after downloading
        ' an updated version of the addin, or building from source.
        DoCmd.OpenForm "frmVCSInstall"
    End If

End Function


'---------------------------------------------------------------------------------------
' Procedure : InstallVCSAddin
' Author    : Adam Waller
' Date      : 10/19/2020
' Purpose   : Installs/updates the add-in for the current user.
'           : Returns true if successful.
'---------------------------------------------------------------------------------------
'
Public Function InstallVCSAddin() As Boolean
    
    Const OPEN_MODE_OPTION As String = "Default Open Mode for Databases"
    
    Dim strSource As String
    Dim strDest As String
    
    strSource = CodeProject.FullName
    strDest = GetAddinFileName
    VerifyPath strDest
    
    ' We can't replace a file with itself.  :-)
    If strSource = strDest Then Exit Function
    
    ' Check default database open mode.
    If Application.GetOption(OPEN_MODE_OPTION) = 1 Then
        If MsgBox2("Default Open Mode set to Exclusive", _
            "The default open mode option for Microsoft Access is currently set to open databases in Exclusive mode by default. " & vbCrLf & _
            "This add-in needs to be opened in shared mode in order to install successfully.", _
            "Change the default open mode to 'Shared'?", vbYesNo + vbExclamation) = vbYes Then
            Application.SetOption OPEN_MODE_OPTION, 0
            MsgBox2 "Default Option Changed", _
                "Please restart Microsoft Access and run the install again.", , vbInformation
        End If
        Exit Function
    End If
    
    ' Copy the file, overwriting any existing file.
    ' Requires FSO to copy open database files. (VBA.FileCopy may give a permission denied error.)
    ' We also use FSO to force the deletion of the existing file, if found.
    On Error Resume Next
    If FSO.FileExists(strDest) Then DeleteFile strDest, True
    FSO.CopyFile strSource, strDest, True
    If Err Then
        MsgBox2 "Unable to Update File", _
            "Encountered error " & Err.Number & ": " & Err.Description & " when copying file.", _
            "Is the Version Control Add-in loaded in another instance of Microsoft Access?" & vbCrLf & _
            "Please check to be sure that the following file is not in use:" & vbCrLf & strDest, vbExclamation
        Err.Clear
        On Error GoTo 0
    Else
        On Error GoTo 0

        ' Register the Menu controls
        RegisterMenuItem "&VCS Open", "=AddInMenuItemLaunch()"
        RegisterMenuItem "&VCS Options", "=AddInOptionsLaunch()"
        RegisterMenuItem "&VCS Export All Source", "=AddInMenuItemExport()"
        ' Update installed version number
        InstalledVersion = AppVersion
        ' Return success
        InstallVCSAddin = True
    End If
    
End Function


'---------------------------------------------------------------------------------------
' Procedure : UninstallVCSAddin
' Author    : Adam Kauffman
' Date      : 5/27/2020
' Purpose   : Removes the add-in for the current user.
'           : Returns true if successful.
'---------------------------------------------------------------------------------------
'
Public Function UninstallVCSAddin() As Boolean
    
    Dim strDest As String
    strDest = GetAddinFileName
    
    ' Copy the file, overwriting any existing file.
    ' Requires FSO to copy open database files. (VBA.FileCopy give a permission denied error.)
    On Error Resume Next
    DeleteFile strDest, True
    On Error GoTo 0
    
    ' Error 53 = File Not found is okay.
    If Err.Number <> 0 And Err.Number <> 53 Then
        MsgBox2 "Unable to delete file", _
            "Encountered error " & Err.Number & ": " & Err.Description & " when copying file.", _
            "Please check to be sure that the following file is not in use:" & vbCrLf & strDest, vbExclamation
        Err.Clear
    Else
<<<<<<< HEAD
        ' Remove the Menu controls
=======
        ' Remove the add-in Menu controls
>>>>>>> bc0a5228
        RemoveMenuItem "&Version Control"
        RemoveMenuItem "&Version Control Options"
        RemoveMenuItem "&Export All Source"

        RemoveMenuItem "&VCS Open"
        RemoveMenuItem "&VCS Options"
        RemoveMenuItem "&VCS Export All Source"

        ' Update installed version number
        InstalledVersion = 0
        ' Remove trusted location added by this add-in. (if found)
        RemoveTrustedLocation
        ' Return success
        UninstallVCSAddin = True
    End If
    
End Function


'---------------------------------------------------------------------------------------
' Procedure : GetAddinFileName
' Author    : Adam Waller
' Date      : 4/15/2020
' Purpose   : This is where the add-in would be installed.
'---------------------------------------------------------------------------------------
'
Public Function GetAddinFileName() As String
    GetAddinFileName = Environ$("AppData") & "\MSAccessVCS\" & CodeProject.Name
End Function


'---------------------------------------------------------------------------------------
' Procedure : IsAlreadyInstalled
' Author    : Adam Waller
' Date      : 4/15/2020
' Purpose   : Returns true if the addin is already installed.
'---------------------------------------------------------------------------------------
'
Public Function IsAlreadyInstalled() As Boolean
    
    Dim strPath As String
    Dim strTest As String
    
    ' Check for registry key of installed version
    If InstalledVersion <> vbNullString Then
        
        ' Check for addin file
        If LCase(FSO.GetFileName(GetAddinFileName)) = LCase(CodeProject.Name) Then
            strPath = GetAddinRegPath & "&Version Control\Library"
            
            ' Check HKLM registry key
            With New IWshRuntimeLibrary.WshShell
                ' We should have a value here if the install ran in the past.
                On Error Resume Next
                strTest = .RegRead(strPath)
            End With
            
            If Err.Number > 0 Then Err.Clear
            On Error GoTo 0
            
            ' Return our determination
            IsAlreadyInstalled = (strTest <> vbNullString)
        End If
    End If
    
End Function


'---------------------------------------------------------------------------------------
' Procedure : AddinLoaded
' Author    : Adam Waller
' Date      : 11/10/2020
' Purpose   : Returns true if the VCS add-in is currently loaded as a VBE Project.
'---------------------------------------------------------------------------------------
'
Public Function AddinLoaded() As Boolean
    AddinLoaded = Not GetAddInProject Is Nothing
End Function


'---------------------------------------------------------------------------------------
' Procedure : GetAddinRegPath
' Author    : Adam Waller
' Date      : 4/15/2020
' Purpose   : Return the registry path to the addin menu items
'---------------------------------------------------------------------------------------
'
Private Function GetAddinRegPath(Optional Hive As eHive = ehHKCU) As String
    
    Dim strHive As String
    
    Select Case Hive
        Case ehHKCU: strHive = "HKCU\"
        Case ehHKLM: strHive = "HKLM\"
    End Select
    
    GetAddinRegPath = strHive & "SOFTWARE\Microsoft\Office\" & _
            Application.Version & "\Access\Menu Add-Ins\"
        
End Function


'---------------------------------------------------------------------------------------
' Procedure : RegisterMenuItem
' Author    : Adam Waller
' Date      : 4/15/2020
' Purpose   : Add the menu item through the registry (HKLM, requires admin)
'---------------------------------------------------------------------------------------
'
Private Sub RegisterMenuItem(ByVal strName As String, Optional ByVal strFunction As String = "=LaunchMe()")

    Dim strPath As String
    
    ' We need to create/update three registry keys for each item.
    strPath = GetAddinRegPath & strName & "\"
    With New IWshRuntimeLibrary.WshShell
        .RegWrite strPath & "Expression", strFunction, "REG_SZ"
        .RegWrite strPath & "Library", GetAddinFileName, "REG_SZ"
        .RegWrite strPath & "Version", 3, "REG_DWORD"
    End With
    
End Sub


'---------------------------------------------------------------------------------------
' Procedure : RemoveMenuItem
' Author    : Adam Kauffman
' Date      : 5/27/2020
' Purpose   : Remove the menu item through the registry
'---------------------------------------------------------------------------------------
'
Private Sub RemoveMenuItem(ByVal strName As String, Optional Hive As eHive = ehHKCU)

    Dim strPath As String
    Dim objShell As WshShell
    
    ' We need to remove three registry keys for each item.
    strPath = GetAddinRegPath(Hive) & strName & "\"
    Set objShell = New WshShell
    With objShell
        ' Just in case someone changed some of the keys...
        On Error Resume Next
        .RegDelete strPath & "Expression"
        .RegDelete strPath & "Library"
        .RegDelete strPath & "Version"
        .RegDelete strPath
        On Error GoTo 0
    End With
    
End Sub


'---------------------------------------------------------------------------------------
' Procedure : RelaunchAsAdmin
' Author    : Adam Waller
' Date      : 4/15/2020
' Purpose   : Launch the addin file with admin privileges so the user can uninstall it.
'---------------------------------------------------------------------------------------
'
Private Sub RelaunchAsAdmin()
    ShellExecute 0, "runas", SysCmd(acSysCmdAccessDir) & "\msaccess.exe", """" & GetAddinFileName & """", vbNullString, SW_SHOWNORMAL
End Sub


'---------------------------------------------------------------------------------------
' Procedure : Deploy
' Author    : Adam Waller
' Date      : 4/21/2020
' Purpose   : Increments the build version and updates the project description.
'           : This can be run from the debug window when making updates to the project.
'           : (More significant updates to the version number can be made using the
'           :  `AppVersion` property defined below.)
'---------------------------------------------------------------------------------------
'
Public Sub Deploy(Optional ReleaseType As eReleaseType = Same_Version)
    
    Const cstrSpacer As String = "--------------------------------------------------------------"
    
    Dim strBinaryFile As String
    Dim blnSuccess As Boolean
    
    If Not IsCompiled Then
        MsgBox2 "Please Compile and Save Project", _
            "The project needs to be compiled and saved before deploying.", _
            "I would do this for you, but it seems to cause memory heap corruption" & vbCrLf & _
            "when this is run via VBA code during the deployment process." & vbCrLf & _
            "(This can be fixed by rebuilding from source.)", vbInformation
        Exit Sub
        ' Save all code modules
        'DoCmd.RunCommand acCmdCompileAndSaveAllModules
    End If
    
    If AddinLoaded Then
        MsgBox2 "Add-in Currently Loaded", _
            "The add-in file cannot be updated when it is currently in use.", _
            "Please close Microsoft Access and open this file again to deploy.", vbExclamation
        Exit Sub
    End If
        
    ' Make sure we don't run ths function while it is loaded in another project.
    If CodeProject.FullName <> CurrentProject.FullName Then
        Debug.Print "This can only be run from a top-level project."
        Debug.Print "Please open " & CodeProject.FullName & " and try again."
        Exit Sub
    End If
    
    ' Increment build number
    IncrementAppVersion ReleaseType
    
    ' List project and new build number
    Debug.Print cstrSpacer
    
    ' Update project description
    VBE.ActiveVBProject.Description = "Version " & AppVersion & " deployed on " & Date
    
    ' Save copy to zip folder
    strBinaryFile = CodeProject.Path & "\Version_Control_v" & AppVersion & ".zip"
    If FSO.FileExists(strBinaryFile) Then DeleteFile strBinaryFile, True
    CreateZipFile strBinaryFile
    CopyFileToZip CodeProject.FullName, strBinaryFile
    
    ' Deploy latest version on this machine
    blnSuccess = InstallVCSAddin
    
    ' Use the newly installed add-in to Export the project to version control.
    RunExportForCurrentDB
    
    ' Finish with success message if the latest version was installed.
    If blnSuccess Then Debug.Print "Version " & AppVersion & " installed."
    
End Sub


'---------------------------------------------------------------------------------------
' Procedure : CheckForLegacyInstall
' Author    : Adam Waller
' Date      : 2/5/2021
' Purpose   : Returns true if legacy registry entries are found.
'---------------------------------------------------------------------------------------
'
Public Sub CheckForLegacyInstall()
    
    Dim strName As String
    Dim strOldPath As String
    Dim strNewPath As String
    Dim strTest As String
    Dim objShell As IWshRuntimeLibrary.WshShell
    
<<<<<<< HEAD
    ' Remove any Legacy Menu controls
    RemoveMenuItem "&Version Control"
    RemoveMenuItem "&Version Control Options"
    RemoveMenuItem "&Export All Source"

=======
    ' Legacy HKLM install
>>>>>>> bc0a5228
    If InstalledVersion < "3.2.0" Then
        ' Check for installation in HKLM hive.
        strOldPath = GetAddinRegPath(ehHKLM) & "&Version Control\Library"
        Set objShell = New IWshRuntimeLibrary.WshShell
        On Error Resume Next
        strTest = objShell.RegRead(strOldPath)
        If Err Then Err.Clear
        On Error GoTo 0
        If strTest <> vbNullString Then
            If MsgBox2("Remove Legacy Version?", "Way back in the old days, this install required admin rights " & _
                "and added some keys to the HKLM registry. We don't need those anymore " & _
                "because the add-in is now installed for the current user with no special " & _
                "privileges required." _
                , "Can we go ahead and clean those up now? (Requires admin to remove the registry keys.)" _
                , vbQuestion + vbYesNo) = vbYes Then
                RelaunchAsAdmin
            End If
        End If
    
    ' Install in Microsoft\AddIns\ folder
    ElseIf InstalledVersion < "3.3.0" Then
        
        ' Check for install in AddIns folder (before we used the dedicated install folder)
        strOldPath = Environ$("AppData") & "\Microsoft\AddIns\" & CodeProject.Name
        
        ' Remove add-in from legacy location
        If FSO.FileExists(strOldPath) Then DeleteFile strOldPath
        
        ' Migrate settings json file to new location
        strOldPath = Replace(strOldPath, ".accda", ".json", , , vbTextCompare)
        If FSO.FileExists(strOldPath) Then
            ' Check for settings file in new location
            strNewPath = Replace(GetAddinFileName, ".accda", ".json", , , vbTextCompare)
            If FSO.FileExists(strNewPath) Then
                ' Leave new settings file, and delete old one.
                DeleteFile strOldPath
            Else
                ' Move settings to new location
                VerifyPath strNewPath
                FSO.MoveFile strOldPath, strNewPath
            End If
        End If
        
        ' Register the Menu controls
        RemoveMenuItem "&Version Control"
        RemoveMenuItem "&Export All Source"
        
        ' Remove custom trusted location for Office AddIns folder.
        strName = "Office Add-ins"
        If HasTrustedLocationKey(strName) Then RemoveTrustedLocation strName
        
    End If
    
End Sub


'---------------------------------------------------------------------------------------
' Procedure : RemoveLegacyInstall
' Author    : Adam Waller
' Date      : 5/27/2020
' Purpose   : Remove the installation that required admin rights in favor of the
'           : per-user installation method.
'---------------------------------------------------------------------------------------
'
Private Sub RemoveLegacyInstall()

    ' These registry keys require admin access to remove
    RemoveMenuItem "&Version Control", ehHKLM
    RemoveMenuItem "&Export All Source", ehHKLM

    MsgBox2 "Legacy Items Removed", "Thanks for getting those cleaned up!" _
        , "Microsoft Access will now close so you can continue.", vbInformation
    DoCmd.Quit
    
End Sub


'---------------------------------------------------------------------------------------
' Procedure : VerifyTrustedLocation
' Author    : Adam Waller
' Date      : 1/12/2021
' Purpose   : The location of the add-in must be trusted, or the user will be unable
'           : to run the add-in. This function ensures that the path has been added
'           : as a trusted location after confirming this with the user. If the user
'           : declines to add as a trusted location, it warns them that the add-in may
'           : not function correctly.
'---------------------------------------------------------------------------------------
'
Public Function VerifyTrustedLocation() As Boolean

    Dim strPath As String
    Dim strTrusted As String

    ' Get registry path for trusted locations
    strPath = GetTrustedLocationRegPath
    strTrusted = FSO.GetParentFolderName(GetAddinFileName) & "\"

    ' Use Windows Scripting Shell to read/write to registry
    With New IWshRuntimeLibrary.WshShell
        
        ' Check for existing value
        If HasTrustedLocationKey Then
        
            ' Found trusted location with this name.
            VerifyTrustedLocation = True
            
        Else
            ' Get permission from user to add trusted location
            If MsgBox2("Add Trusted Location?", _
                "To function correctly, this add-in needs to be ""trusted"" by Microsoft Access." & vbCrLf & _
                "Typically this is accomplished by adding the add-in folder as a trusted location" & vbCrLf & _
                "in your security settings. More information is available on the GitHub wiki for" & vbCrLf & _
                "this add-in project.", _
                "<<PLEASE CONFIRM>> Add the following path as a trusted location?" & vbCrLf & vbCrLf & strTrusted _
                , vbQuestion + vbOKCancel + vbDefaultButton2) = vbOK Then
                
                ' Add trusted location
                .RegWrite strPath & "Path", strTrusted
                .RegWrite strPath & "Date", Now()
                .RegWrite strPath & "Description", mcstrTrustedLocationName
                .RegWrite strPath & "AllowSubfolders", 0, "REG_DWORD"
                
                ' Verify it was actually set.
                If HasTrustedLocationKey Then
                    VerifyTrustedLocation = True
                Else
                    ' Could not find registry entry.
                    MsgBox2 "Hmm... Something didn't work", _
                        "The new trusted location entry was not found in the registry.", _
                        "Please open an issue on GitHub if the issue persists.", vbExclamation
                End If
            
            Else
                MsgBox2 "Location NOT Added", _
                    "No problem. You can always run the installer again" & vbCrLf & _
                    "if you change your mind.", _
                    "Note that the add-in may not function correctly.", vbInformation
            End If
        End If
    End With
    
End Function


'---------------------------------------------------------------------------------------
' Procedure : RemoveTrustedLocation
' Author    : Adam Waller
' Date      : 1/12/2021
' Purpose   : Remove trusted location entry.
'---------------------------------------------------------------------------------------
'
Public Sub RemoveTrustedLocation(Optional strName As String)

    Dim strPath As String
    
    ' Get registry path for trusted locations
    strPath = GetTrustedLocationRegPath(strName)
    
    With New IWshRuntimeLibrary.WshShell
        On Error Resume Next
        .RegDelete strPath & "Path"
        .RegDelete strPath & "Date"
        .RegDelete strPath & "Description"
        .RegDelete strPath & "AllowSubfolders"
        .RegDelete strPath
        On Error GoTo 0
    End With
    
    ' Make sure it was removed
    If HasTrustedLocationKey Then
        MsgBox2 "Error Removing Trusted Location", _
            "You may need to manually remove the trusted location" & vbCrLf & _
            "in the Microsoft Access Security settings.", _
            "Please open an issue on GitHub if the issue persists.", vbExclamation
    End If
    
End Sub


'---------------------------------------------------------------------------------------
' Procedure : GetTrustedLocationRegPath
' Author    : Adam Waller
' Date      : 1/12/2021
' Purpose   : Return the trusted location registry path. (Added to trusted locations)
'           : Defaults to current name of trusted location.
'---------------------------------------------------------------------------------------
'
Private Function GetTrustedLocationRegPath(Optional ByVal strName As String) As String

    ' If no (other) name was specified, default to the standard one.
    If strName = vbNullString Then strName = mcstrTrustedLocationName
    
    ' Return the full registry path to the trusted location
    GetTrustedLocationRegPath = "HKEY_CURRENT_USER\Software\Microsoft\Office\" & _
        Application.Version & "\Access\Security\Trusted Locations\" & strName & "\"
        
End Function


'---------------------------------------------------------------------------------------
' Procedure : HasTrustedLocationKey
' Author    : Adam Waller
' Date      : 1/13/2021
' Purpose   : Returns true if we find the trusted location added by this add-in.
'---------------------------------------------------------------------------------------
'
Public Function HasTrustedLocationKey(Optional strName As String) As Boolean
    With New IWshRuntimeLibrary.WshShell
        On Error Resume Next
        HasTrustedLocationKey = Nz(.RegRead(GetTrustedLocationRegPath(strName) & "Path")) <> vbNullString
    End With
End Function


'---------------------------------------------------------------------------------------
' Procedure : OpenAddinFile
' Author    : hecon5
' Date      : 1/15/2021
' Purpose   : runs a script to complete the addin trusting process. Once a trusted
'           : location is set, the file needs to be opened to trust it in many
'           : Corporate / Government environments due to security concerns.
'           : This will complete the process without the user needing to know
'           : where the file resides.
'           : It waits for two files to close (the "installer" and the "addin".
'           : This should hopefully ensure Access was closed prior to relaunch and
'           : significantly reduces instance of the application
'           : The subroutine is private because if you have called the addin from
'           : somewhere (aka, you're not installing it), opening the same file twice
'           : will cause headaches and likely corrupt the file.
'---------------------------------------------------------------------------------------
Public Sub OpenAddinFile(strAddinFileName As String, _
                            strInstallerFileName As String)

    Dim strScriptFile As String
    Dim strExt As String
    Dim lockFilePathAddin As String
    Dim lockFilePathInstaller As String
    
    ' Build file paths for lock files and batch script
    strExt = "." & FSO.GetExtensionName(strInstallerFileName)
    lockFilePathAddin = Replace(strAddinFileName, strExt, ".laccdb", , , vbTextCompare)
    lockFilePathInstaller = Replace(strInstallerFileName, strExt, ".laccdb", , , vbTextCompare)
    strScriptFile = Replace(strAddinFileName, strExt, ".cmd", , , vbTextCompare)
    
    ' Build batch script content
    With New clsConcat
        .AppendOnAdd = vbCrLf
        .Add "@Echo Off"
        .Add "setlocal ENABLEDELAYEDEXPANSION"
        .Add "ECHO Waiting for Addin file to copy over..."
        .Add ":WAITFORADDIN"
        .Add "ping 127.0.0.1 -n 1 -w 100 > nul"
        .Add "SET /a counter+=1"
        .Add "IF !counter!==300 GOTO DONE"
        .Add "IF NOT EXIST """, strAddinFileName, """ GOTO WAITFORADDIN"
        .Add "ECHO Waiting for Access to close..."
        .Add "SET /a counter=0"
        .Add ":WAITCLOSEINSTALLER"
        .Add "ping 127.0.0.1 -n 1 -w 100 > nul"
        .Add "SET /a counter+=1"
        .Add "IF !counter!==30 GOTO WAITCLOSEADDIN"
        .Add "IF EXIST """, lockFilePathInstaller, """ GOTO WAITCLOSEINSTALLER"
        .Add ":WAITCLOSEADDIN"
        .Add "ping 127.0.0.1 -n 1 -w 100 > nul"
        .Add "SET /a counter=0"
        .Add "IF !counter!==10 GOTO MOVEON"
        .Add "IF EXIST """, lockFilePathAddin, """ GOTO WAITCLOSEADDIN"
        .Add ":OPENADDIN"
        .Add "ECHO Opening Add-in to finish installation..."
        .Add "ECHO (This window will automatically close when complete.)"
        .Add """", strAddinFileName, """"
        .Add "GOTO DONE"
        .Add ":MOVEON"
        .Add "Del """, lockFilePathAddin, """"
        .Add "Del """, lockFilePathInstaller, """"
        .Add "GOTO OPENADDIN"
        .Add ":DONE"
        .Add "Del """, strScriptFile, """"
        
        ' Write to file
        WriteFile .GetStr, strScriptFile
    End With
    
    ' Execute script
    Shell strScriptFile, vbNormalFocus

End Sub<|MERGE_RESOLUTION|>--- conflicted
+++ resolved
@@ -162,11 +162,7 @@
             "Please check to be sure that the following file is not in use:" & vbCrLf & strDest, vbExclamation
         Err.Clear
     Else
-<<<<<<< HEAD
-        ' Remove the Menu controls
-=======
         ' Remove the add-in Menu controls
->>>>>>> bc0a5228
         RemoveMenuItem "&Version Control"
         RemoveMenuItem "&Version Control Options"
         RemoveMenuItem "&Export All Source"
@@ -401,9 +397,9 @@
 
 
 '---------------------------------------------------------------------------------------
-' Procedure : CheckForLegacyInstall
-' Author    : Adam Waller
-' Date      : 2/5/2021
+' Procedure : HasLegacyInstall
+' Author    : Adam Waller
+' Date      : 5/27/2020
 ' Purpose   : Returns true if legacy registry entries are found.
 '---------------------------------------------------------------------------------------
 '
@@ -415,16 +411,12 @@
     Dim strTest As String
     Dim objShell As IWshRuntimeLibrary.WshShell
     
-<<<<<<< HEAD
     ' Remove any Legacy Menu controls
     RemoveMenuItem "&Version Control"
     RemoveMenuItem "&Version Control Options"
     RemoveMenuItem "&Export All Source"
 
-=======
-    ' Legacy HKLM install
->>>>>>> bc0a5228
-    If InstalledVersion < "3.2.0" Then
+    ' Legacy HKLM install    If InstalledVersion < "3.2.0" Then
         ' Check for installation in HKLM hive.
         strOldPath = GetAddinRegPath(ehHKLM) & "&Version Control\Library"
         Set objShell = New IWshRuntimeLibrary.WshShell
@@ -464,7 +456,7 @@
                 ' Move settings to new location
                 VerifyPath strNewPath
                 FSO.MoveFile strOldPath, strNewPath
-            End If
+    End If
         End If
         
         ' Register the Menu controls
@@ -608,8 +600,8 @@
 ' Author    : Adam Waller
 ' Date      : 1/12/2021
 ' Purpose   : Return the trusted location registry path. (Added to trusted locations)
-'           : Defaults to current name of trusted location.
-'---------------------------------------------------------------------------------------
+'---------------------------------------------------------------------------------------
+'
 '
 Private Function GetTrustedLocationRegPath(Optional ByVal strName As String) As String
 
