--- conflicted
+++ resolved
@@ -2,11 +2,7 @@
   "Info": {
     "Class": "clsDbDocument",
     "Description": "Database Documents Properties (DAO)",
-<<<<<<< HEAD
-    "VCS Version": "3.1.13"
-=======
     "VCS Version": "3.1.14"
->>>>>>> 2a063321
   },
   "Items": {
     "Databases": {
